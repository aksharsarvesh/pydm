codecov
pytest>=3.6
pytest-qt
pytest-cov
pytest-timeout
<<<<<<< HEAD
p4p
=======
pyca
>>>>>>> 179cbfb9
<|MERGE_RESOLUTION|>--- conflicted
+++ resolved
@@ -3,8 +3,5 @@
 pytest-qt
 pytest-cov
 pytest-timeout
-<<<<<<< HEAD
 p4p
-=======
-pyca
->>>>>>> 179cbfb9
+pyca