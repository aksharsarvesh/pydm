import json
import time
import numpy as np
from collections import OrderedDict
from typing import List, Optional
from pyqtgraph import DateAxisItem, ErrorBarItem
from pydm.utilities import remove_protocol
from pydm.widgets.channel import PyDMChannel
from pydm.widgets.timeplot import TimePlotCurveItem
from pydm.widgets import PyDMTimePlot
from qtpy.QtCore import QObject, QTimer, Property, Signal, Slot
from qtpy.QtGui import QColor

import logging

logger = logging.getLogger(__name__)

DEFAULT_ARCHIVE_BUFFER_SIZE = 18000
DEFAULT_TIME_SPAN = 5.0


class ArchivePlotCurveItem(TimePlotCurveItem):
    """
    ArchivePlotCurveItem is a TimePlotCurveItem with support for receiving data from
    the archiver appliance.

    Parameters
    ----------
    channel_address : str
        The address to of the scalar data to plot. Will also be used to retrieve data
        from archiver appliance if requested.
    use_archive_data : bool
        If True, requests will be made to archiver appliance for archived data when
        the plot is zoomed or scrolled to the left.
    **kws : dict[str: any]
        Additional parameters supported by pyqtgraph.PlotDataItem.
    """

    # Used to request data from archiver appliance (starting timestamp, ending timestamp, processing command)
    archive_data_request_signal = Signal(float, float, str)
    archive_data_received_signal = Signal()

<<<<<<< HEAD
    def __init__(
        self, channel_address: Optional[str] = None, use_archive_data: bool = True, liveData: bool = True, **kws
    ):
        super(ArchivePlotCurveItem, self).__init__(channel_address, **kws)
=======
    def __init__(self, channel_address: Optional[str] = None, use_archive_data: bool = True, **kws):
        super(ArchivePlotCurveItem, self).__init__(**kws)
>>>>>>> 22e04c6c
        self.use_archive_data = use_archive_data
        self.archive_channel = None
        self.archive_points_accumulated = 0
        self._archiveBufferSize = DEFAULT_ARCHIVE_BUFFER_SIZE
        self.archive_data_buffer = np.zeros((2, self._archiveBufferSize), order="f", dtype=float)
        self._liveData = liveData

        # When optimized or mean value data is requested, we can display error bars representing
        # the full range of values retrieved
        self.error_bar_item = ErrorBarItem()
        self.error_bar_needs_set = True

        self.address = channel_address

    def to_dict(self) -> OrderedDict:
        """Returns an OrderedDict representation with values for all properties needed to recreate this curve."""
        dic_ = OrderedDict([("useArchiveData", self.use_archive_data), ("liveData", self.liveData)])
        dic_.update(super(ArchivePlotCurveItem, self).to_dict())
        return dic_

    @property
<<<<<<< HEAD
    def liveData(self):
        return self._liveData

    @liveData.setter
    def liveData(self, get_live: bool):
        if not get_live:
            self._liveData = False
            return
                
        min_x = self.data_buffer[0, self._bufferSize - 1]
        max_x = time.time()

        # Avoids noisy requests when first rendering the plot
        if max_x - min_x > 5:
            self.archive_data_request_signal.emit(min_x, max_x - 1, "")

    def setArchiveChannel(self, address: str) -> None:
=======
    def address(self):
        return super().address

    @address.setter
    def address(self, new_address: str) -> None:
>>>>>>> 22e04c6c
        """Creates the channel for the input address for communicating with the archiver appliance plugin."""
        TimePlotCurveItem.address.__set__(self, new_address)

        if not new_address:
            self.archive_channel = None
            return
        elif self.archive_channel and new_address == self.archive_channel.address:
            return

        # Prepare new address to use the archiver plugin and create the new channel
        archive_address = "archiver://pv=" + remove_protocol(new_address)
        self.archive_channel = PyDMChannel(
            address=archive_address, value_slot=self.receiveArchiveData, value_signal=self.archive_data_request_signal
        )

        # Clear the archive data of the previous channel and redraw the curve
        if self.archive_points_accumulated:
            self.initializeArchiveBuffer()
            self.redrawCurve()

    @Slot(np.ndarray)
    def receiveArchiveData(self, data: np.ndarray) -> None:
        """Receive data from archiver appliance and place it into the archive data buffer.
        Will overwrite any previously existing data at the indices written to.

        Parameters
        ----------
        data : np.ndarray
            A numpy array of varying shape consisting of archived data for display.
            At a minimum, index 0 will contain the timestamps and index 1 the actual data observations.
            Additional indices may be used as well based on the type of request made to the archiver appliance.
            For example optimized data will include standard deviations, minimums, and maximums
        """
        archive_data_length = len(data[0])
        max_x = data[0][archive_data_length - 1]

        # Filling live buffer if data is more recent than Archive Data Buffer
        last_ts = self.archive_data_buffer[0][-1]
        if self.archive_data_buffer.any() and (int(last_ts) <= data[0][0]):
            self.insert_live_data(data)
            self._liveData = True
            self.data_changed.emit()
            return

        if self.points_accumulated != 0:
            while max_x > self.data_buffer[0][-self.points_accumulated]:
                # Sometimes optimized queries return data past the current timestamp, this will delete those data points
                data = np.delete(data, len(data[0]) - 1, axis=1)
                archive_data_length -= 1
                max_x = data[0][archive_data_length - 1]

        self.archive_data_buffer[0, len(self.archive_data_buffer[0]) - archive_data_length :] = data[0]
        self.archive_data_buffer[1, len(self.archive_data_buffer[0]) - archive_data_length :] = data[1]
        self.archive_points_accumulated = archive_data_length

        # Error bars
        if data.shape[0] == 5:  # 5 indicates optimized data was requested from the archiver
            self.error_bar_item.setData(
                x=self.archive_data_buffer[0, -self.archive_points_accumulated :],
                y=self.archive_data_buffer[1, -self.archive_points_accumulated :],
                top=data[4] - data[1],
                bottom=data[1] - data[3],
                beam=0.5,
                pen={"color": self.color},
            )
            if self.error_bar_needs_set:
                self.getViewBox().addItem(self.error_bar_item)
                self.error_bar_needs_set = False

        self.data_changed.emit()
        self.archive_data_received_signal.emit()

    def insert_archive_data(self, data: np.ndarray) -> None:
        """
        Inserts data directly into the archive buffer.

        An example use case would be zooming into optimized mean-value data and
        replacing it with the raw data.

        Parameters
        ----------
        data : np.ndarray
           A numpy array of shape (2, length_of_data). Index 0 contains
           timestamps and index 1 contains the data observations.
        """
        archive_data_length = len(data[0])
        min_x = data[0][0]
        max_x = data[0][archive_data_length - 1]
        # Get the indices between which we want to insert the data
        min_insertion_index = np.searchsorted(self.archive_data_buffer[0], min_x)
        max_insertion_index = np.searchsorted(self.archive_data_buffer[0], max_x)
        # Delete any non-raw data between the indices so we don't have multiple data points for the same timestamp
        self.archive_data_buffer = np.delete(
            self.archive_data_buffer, slice(min_insertion_index, max_insertion_index), axis=1
        )
        num_points_deleted = max_insertion_index - min_insertion_index
        delta_points = archive_data_length - num_points_deleted
        if archive_data_length > num_points_deleted:
            # If the insertion will overflow the data buffer, need to delete the oldest points
            self.archive_data_buffer = np.delete(self.archive_data_buffer, slice(0, delta_points), axis=1)
        else:
            self.archive_data_buffer = np.insert(self.archive_data_buffer, [0], np.zeros((2, delta_points)), axis=1)
        min_insertion_index = np.searchsorted(self.archive_data_buffer[0], min_x)
        self.archive_data_buffer = np.insert(self.archive_data_buffer, [min_insertion_index], data[0:2], axis=1)

        self.archive_points_accumulated += archive_data_length - num_points_deleted

    @Slot()
    def redrawCurve(self, min_x=None, max_x=None) -> None:
        """
        Redraw the curve with any new data added since the last draw call.
        """
        if self.archive_points_accumulated == 0:
            super(ArchivePlotCurveItem, self).redrawCurve()
        else:
            try:
                x = np.concatenate(
                    (
                        self.archive_data_buffer[0, -self.archive_points_accumulated :].astype(float),
                        self.data_buffer[0, -self.points_accumulated :].astype(float),
                    )
                )

                y = np.concatenate(
                    (
                        self.archive_data_buffer[1, -self.archive_points_accumulated :].astype(float),
                        self.data_buffer[1, -self.points_accumulated :].astype(float),
                    )
                )

                self.setData(y=y, x=x)
            except (ZeroDivisionError, OverflowError, TypeError):
                # Solve an issue with pyqtgraph and initial downsampling
                pass

    def initializeArchiveBuffer(self) -> None:
        """
        Initialize the archive data buffer used for this curve.
        """
        self.archive_points_accumulated = 0
        self.archive_data_buffer = np.zeros((2, self._archiveBufferSize), order="f", dtype=float)

    def getArchiveBufferSize(self) -> int:
        """Return the length of the archive buffer"""
        return int(self._archiveBufferSize)

    def setArchiveBufferSize(self, value: int) -> None:
        """Set the length of the archive data buffer and zero it out"""
        if self._archiveBufferSize != int(value):
            self._archiveBufferSize = max(int(value), 2)
            self.initializeArchiveBuffer()

    def resetArchiveBufferSize(self) -> None:
        """Reset the length of the archive buffer back to the default and zero it out"""
        if self._archiveBufferSize != DEFAULT_ARCHIVE_BUFFER_SIZE:
            self._archiveBufferSize = DEFAULT_ARCHIVE_BUFFER_SIZE
            self.initializeArchiveBuffer()

    def channels(self) -> List[PyDMChannel]:
        """Return the list of channels this curve is connected to"""
        return [self.channel, self.archive_channel]

    def receiveNewValue(self, new_value):
        """ """
        if self._liveData:
            super().receiveNewValue(new_value)


class PyDMArchiverTimePlot(PyDMTimePlot):
    """
    PyDMArchiverTimePlot is a PyDMTimePlot with support for receiving data from
    the archiver appliance.

    Parameters
    ----------
    parent : QObject, optional
        The parent of this widget.
    init_y_channels : list
        A list of scalar channels to plot vs time.
    background: str
        The background color for the plot.  Accepts any arguments that
        pyqtgraph.mkColor will accept.
    optimized_data_bins: int
        The number of bins of data returned from the archiver when using optimized requests
    """

    def __init__(
        self,
        parent: Optional[QObject] = None,
        init_y_channels: List[str] = [],
        background: str = "default",
        optimized_data_bins: int = 2000,
    ):
        super(PyDMArchiverTimePlot, self).__init__(
            parent=parent,
            init_y_channels=init_y_channels,
            plot_by_timestamps=True,
            background=background,
            bottom_axis=DateAxisItem("bottom"),
        )
        self.optimized_data_bins = optimized_data_bins
        self._min_x = None
        self._prev_x = None  # Holds the minimum x-value of the previous update of the plot
        self._starting_timestamp = time.time()  # The timestamp at which the plot was first rendered
        self._archive_request_queued = False

    def updateXAxis(self, update_immediately: bool = False) -> None:
        """Manages the requests to archiver appliance. When the user pans or zooms the x axis to the left,
        a request will be made for backfill data"""
        if len(self._curves) == 0:
            return

        min_x = self.plotItem.getAxis("bottom").range[0]  # Gets the leftmost timestamp displayed on the x-axis
        max_x = max([curve.max_x() for curve in self._curves])
        max_range = self.plotItem.getAxis("bottom").range[1]
        if min_x == 0:  # This is zero when the plot first renders
            min_x = time.time()
            self._min_x = min_x
            self._starting_timestamp = min_x - DEFAULT_TIME_SPAN  # A bit of a buffer so we don't overwrite live data
            if self.getTimeSpan() != DEFAULT_TIME_SPAN:
                # Initialize x-axis based on the time span as well as trigger a call to the archiver below
                self._min_x = self._min_x - self.getTimeSpan()
                self._archive_request_queued = True
                self.requestDataFromArchiver()
            self.plotItem.setXRange(self._min_x, time.time(), padding=0.0, update=update_immediately)
        elif min_x < self._min_x and not self.plotItem.isAnyXAutoRange():
            # This means the user has manually scrolled to the left, so request archived data
            self._min_x = min_x
            self.setTimeSpan(max_x - min_x)
            if not self._archive_request_queued:
                # Letting the user pan or scroll the plot is convenient, but can generate a lot of events in under
                # a second that would trigger a request for data. By using a timer, we avoid this burst of events
                # and consolidate what would be many requests to archiver into just one.
                self._archive_request_queued = True
                QTimer.singleShot(1000, self.requestDataFromArchiver)
        # Here we only update the x-axis if the user hasn't asked for autorange and they haven't zoomed in (as
        # detected by the max range showing on the plot being less than the data available)
        elif not self.plotItem.isAnyXAutoRange() and not max_range < max_x - 10:
            if min_x > (self._prev_x + 15) or min_x < (self._prev_x - 15):
                # The plus/minus 15 just makes sure we don't do this on every update tick of the graph
                self.setTimeSpan(max_x - min_x)
            else:
                # Keep the plot moving with a rolling window based on the current timestamp
                self.plotItem.setXRange(max_x - self.getTimeSpan(), max_x, padding=0.0, update=update_immediately)
        self._prev_x = min_x

    def requestDataFromArchiver(self, min_x: Optional[float] = None, max_x: Optional[float] = None) -> None:
        """
        Make the request to the archiver appliance data plugin for archived data.

        Parameters
        ----------
        min_x : float, optional
           Timestamp representing the start of the time period to fetch archive data from. Defaults
           to the minimum value visible on the plot when omitted.
        max_x : float, optional
           Timestamp representing the end of the time period to fetch archive data from. Defaults
           to the timestamp of the oldest live data point in the buffer if available. If no live points are
           recorded yet, then defaults to the timestamp at which the plot was first rendered.
        """
        processing_command = ""
        if min_x is None:
            min_x = self._min_x
        for curve in self._curves:
            if curve.use_archive_data:
                if max_x is None:
                    if curve.points_accumulated > 0:
                        max_x = curve.data_buffer[0][curve.getBufferSize() - curve.points_accumulated]
                    else:
                        max_x = self._starting_timestamp
                requested_seconds = max_x - min_x
                if requested_seconds <= 5:
                    self._archive_request_queued = False
                    continue  # Avoids noisy requests when first rendering the plot
                # Max amount of raw data to return before using optimized data
                max_data_request = int(0.80 * self.getArchiveBufferSize())
                if requested_seconds > max_data_request:
                    processing_command = "optimized_" + str(self.optimized_data_bins)
                curve.archive_data_request_signal.emit(min_x, max_x - 1, processing_command)

    def getArchiveBufferSize(self) -> int:
        """Returns the size of the data buffer used to store archived data"""
        if len(self._curves) == 0:
            return DEFAULT_ARCHIVE_BUFFER_SIZE
        return self._curves[0].getArchiveBufferSize()

    def createCurveItem(self, *args, **kwargs) -> ArchivePlotCurveItem:
        """Create and return a curve item to be plotted"""
        curve_item = ArchivePlotCurveItem(*args, **kwargs)
        curve_item.archive_data_received_signal.connect(self.archive_data_received)
        return curve_item

    @Slot()
    def archive_data_received(self):
        """Take any action needed when this plot receives new data from archiver appliance"""
        max_x = max([curve.max_x() for curve in self._curves])
        # Assure the user sees all data available whenever the request data is returned
        self.plotItem.setXRange(max_x - self.getTimeSpan(), max_x, padding=0.0, update=True)
        self._archive_request_queued = False

    def setTimeSpan(self, value):
        """Set the value of the plot's timespan"""
        if value < DEFAULT_TIME_SPAN:  # Less than 5 seconds will break the plot
            return
        self._time_span = value

    def clearCurves(self) -> None:
        """Clear all curves from the plot"""
        for curve in self._curves:
            # Need to clear out any bars from optimized data, then super() can handle the rest
            if not curve.error_bar_needs_set:
                curve.getViewBox().removeItem(curve.error_bar_item)

        # reset _min_x to let updateXAxis make requests anew
        self._min_x = self._starting_timestamp
        super().clearCurves()

    def getCurves(self) -> List[str]:
        """
        Dump and return the current list of curves and each curve's settings into a list
        of JSON-formatted strings.
        """
        return [json.dumps(curve.to_dict()) for curve in self._curves]

    def setCurves(self, new_list: List[str]) -> None:
        """
        Add a list of curves into the graph.

        Parameters
        ----------
        new_list : list
            A list of JSON-formatted strings, each contains a curve and its
            settings
        """
        try:
            new_list = [json.loads(str(i)) for i in new_list]
        except ValueError as e:
            logger.exception("Error parsing curve json data: {}".format(e))
            return
        self.clearCurves()
        for d in new_list:
            color = d.get("color")
            if color:
                color = QColor(color)
            self.addYChannel(
                d["channel"],
                name=d.get("name"),
                color=color,
                lineStyle=d.get("lineStyle"),
                lineWidth=d.get("lineWidth"),
                symbol=d.get("symbol"),
                symbolSize=d.get("symbolSize"),
                yAxisName=d.get("yAxisName"),
                useArchiveData=d.get("useArchiveData"),
                liveData=d.get("liveData")
            )

    curves = Property("QStringList", getCurves, setCurves, designable=False)

    def addYChannel(
        self,
        y_channel=None,
        plot_style=None,
        name=None,
        color=None,
        lineStyle=None,
        lineWidth=None,
        symbol=None,
        symbolSize=None,
        barWidth=None,
        upperThreshold=None,
        lowerThreshold=None,
        thresholdColor=None,
        yAxisName=None,
        useArchiveData=False,
        liveData=True,
    ) -> ArchivePlotCurveItem:
        """
        Overrides timeplot addYChannel method to be able to pass the liveData flag.
        """
        return super().addYChannel(
            y_channel=y_channel,
            plot_style=plot_style,
            name=name,
            color=color,
            lineStyle=lineStyle,
            lineWidth=lineWidth,
            symbol=symbol,
            symbolSize=symbolSize,
            barWidth=barWidth,
            upperThreshold=upperThreshold,
            lowerThreshold=lowerThreshold,
            thresholdColor=thresholdColor,
            yAxisName=yAxisName,
            useArchiveData=useArchiveData,
            liveData=liveData,
        )<|MERGE_RESOLUTION|>--- conflicted
+++ resolved
@@ -40,15 +40,10 @@
     archive_data_request_signal = Signal(float, float, str)
     archive_data_received_signal = Signal()
 
-<<<<<<< HEAD
     def __init__(
         self, channel_address: Optional[str] = None, use_archive_data: bool = True, liveData: bool = True, **kws
     ):
         super(ArchivePlotCurveItem, self).__init__(channel_address, **kws)
-=======
-    def __init__(self, channel_address: Optional[str] = None, use_archive_data: bool = True, **kws):
-        super(ArchivePlotCurveItem, self).__init__(**kws)
->>>>>>> 22e04c6c
         self.use_archive_data = use_archive_data
         self.archive_channel = None
         self.archive_points_accumulated = 0
@@ -70,7 +65,6 @@
         return dic_
 
     @property
-<<<<<<< HEAD
     def liveData(self):
         return self._liveData
 
@@ -88,13 +82,6 @@
             self.archive_data_request_signal.emit(min_x, max_x - 1, "")
 
     def setArchiveChannel(self, address: str) -> None:
-=======
-    def address(self):
-        return super().address
-
-    @address.setter
-    def address(self, new_address: str) -> None:
->>>>>>> 22e04c6c
         """Creates the channel for the input address for communicating with the archiver appliance plugin."""
         TimePlotCurveItem.address.__set__(self, new_address)
 
