--- conflicted
+++ resolved
@@ -413,17 +413,12 @@
         return True
 
     def createTrueFormula(self) -> str:
-<<<<<<< HEAD
-        """Convert a human-readable function into a computer-readable function"""
-        formula = self.formula[4:]
-=======
         """Convert our human-readable formula to something easier to use for the computer, in the background only"""
         prefix = "f://"
         if not self.formula.startswith(prefix):
             logger.warning("Invalid Formula")
             return None
         formula = self.formula[len(prefix) :]
->>>>>>> 8cedfdaf
         # custom function to clean up the formula. First thing replace rows with data entries
         formula = re.sub(r"{(.+?)}", r'pvValues["\g<1>"]', formula)
         formula = re.sub(r"\^", r"**", formula)
@@ -933,11 +928,7 @@
         )
 
     def addFormulaChannel(self, yAxisName: str, **kwargs) -> FormulaCurveItem:
-<<<<<<< HEAD
-        # Create a formula curve to replace the archive plot curve item in place.
-=======
         """Creates a FormulaCurveItem and links it to the given y axis"""
->>>>>>> 8cedfdaf
         FormulaCurve = FormulaCurveItem(yAxisName=yAxisName, **kwargs)
         self.plotItem.linkDataToAxis(FormulaCurve, yAxisName)
         return FormulaCurve