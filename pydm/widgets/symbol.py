import os
import json
import logging
from qtpy.QtWidgets import QApplication, QWidget, QStyle, QStyleOption
from qtpy.QtGui import QPainter, QPixmap
from qtpy.QtCore import Property, Qt, QSize, QSizeF, QRectF, qInstallMessageHandler
from qtpy.QtSvg import QSvgRenderer
from ..utilities import is_pydm_app, find_file
from .base import PyDMWidget, rule_properties

logger = logging.getLogger(__name__)

_symbolRuleProperties = {'Index': ['set_current_key', int]}

<<<<<<< HEAD
@rule_properties(_symbolRuleProperties)
class PyDMSymbol(QWidget, PyDMWidget):
=======
class PyDMSymbol(QWidget, PyDMWidget, new_properties=_symbolRuleProperties):
>>>>>>> ed073b70
    """
    PyDMSymbol will render an image (symbol) for each value of a channel.

    Parameters
    ----------
    parent : QWidget
        The parent widget for the Label
    init_channel : str, optional
        The channel to be used by the widget.
    """
    def __init__(self, parent=None, init_channel=None):
        QWidget.__init__(self, parent)
        PyDMWidget.__init__(self, init_channel=init_channel)
        self.app = QApplication.instance()
        self._current_key = 0
        self._state_images_string = ""
        self._state_images = {}  # Keyed on state values (ints), values are (filename, qpixmap or qsvgrenderer) tuples.
        self._aspect_ratio_mode = Qt.KeepAspectRatio
        self._sizeHint = self.minimumSizeHint()
        self._painter = QPainter()

    def init_for_designer(self):
        """
        Method called after the constructor to tweak configurations for
        when using the widget with the Qt Designer
        """
        self.value = 0
        self._current_key = 0

    def set_current_key(self, current_key):
        """
        Change the image being displayed for the one given by `current_key`.

        Parameters
        ----------
        current_key : int
            The index corresponding to the image to be displayed by this symbol.
        """
        if self._current_key != current_key:
            self._current_key = current_key
            self.update()

    @Property(str)
    def imageFiles(self):
        """
        JSON-formatted dictionary keyed on states (integers), with filenames
        of the image file to display for the state.

        Returns
        -------
        str
        """
        if not self._state_images:
            return self._state_images_string
        return json.dumps({str(state): val[0] for (state, val) in self._state_images.items()})

    @imageFiles.setter
    def imageFiles(self, new_files):
        """
        JSON-formatted dictionary keyed on states (integers), with filenames
        of the image file to display for the state.

        Parameters
        ----------
        new_files : str
        """
        self._state_images_string = str(new_files)
        try:
            new_file_dict = json.loads(self._state_images_string)
        except Exception:
            self._state_images = {}
            return
        self._sizeHint = QSize(0, 0)
        parent_display = self.find_parent_display()
        base_path = None
        if parent_display:
            base_path = os.path.dirname(parent_display.loaded_file())

        for (state, filename) in new_file_dict.items():
            file_path = find_file(filename, base_path=base_path)
            # First, lets try SVG.  We have to try SVG first, otherwise
            # QPixmap will happily load the SVG and turn it into a raster image.
            # Really annoying: We have to try to load the file as SVG,
            # and we expect it will fail often (because many images aren't SVG).
            # Qt prints a warning message to stdout any time SVG loading fails.
            # So we have to temporarily silence Qt warning messages here.
            qInstallMessageHandler(self.qt_message_handler)
            svg = QSvgRenderer()
            svg.repaintNeeded.connect(self.update)
            if svg.load(file_path):
                self._state_images[int(state)] = (filename, svg)
                self._sizeHint = self._sizeHint.expandedTo(svg.defaultSize())
                qInstallMessageHandler(None)
                continue
            qInstallMessageHandler(None)
            # SVG didn't work, lets try QPixmap
            image = QPixmap(file_path)
            if not image.isNull():
                self._state_images[int(state)] = (filename, image)
                self._sizeHint = self._sizeHint.expandedTo(image.size())
                continue
            # If we get this far, the file specified could not be loaded at all.
            logger.error("Could not load image: {}".format(filename))
            self._state_images[int(state)] = (filename, None)

    @Property(Qt.AspectRatioMode)
    def aspectRatioMode(self):
        """
        Which aspect ratio mode to use.

        Returns
        -------
        Qt.AspectRatioMode
        """
        return self._aspect_ratio_mode

    @aspectRatioMode.setter
    def aspectRatioMode(self, new_mode):
        """
        Which aspect ratio mode to use.

        Parameters
        -----------
        new_mode : Qt.AspectRatioMode
        """
        if new_mode != self._aspect_ratio_mode:
            self._aspect_ratio_mode = new_mode
            self.update()

    def connection_changed(self, connected):
        """
        Callback invoked when the connection state of the Channel is changed.
        This callback acts on the connection state to enable/disable the widget
        and also trigger the change on alarm severity to ALARM_DISCONNECTED.

        Parameters
        ----------
        connected : int
            When this value is 0 the channel is disconnected, 1 otherwise.
        """
        super(PyDMSymbol, self).connection_changed(connected)
        self.update()

    def value_changed(self, new_val):
        """
        Callback invoked when the Channel value is changed.

        Parameters
        ----------
        new_val : int
            The new value from the channel.
        """
        super(PyDMSymbol, self).value_changed(new_val)
        self._current_key = new_val
        self.update()

    def sizeHint(self):
        """
        This property holds the recommended size for the widget.

        Returns
        -------
        QSize
        """
        return self._sizeHint

    def minimumSizeHint(self):
        """
        This property holds the recommended minimum size for the widget.

        Returns
        -------
        QSize
        """
        return QSize(10, 10)  # This is totally arbitrary, I just want *some* visible nonzero size

    def paintEvent(self, event):
        """
        Paint events are sent to widgets that need to update themselves,
        for instance when part of a widget is exposed because a covering
        widget was moved.

        At PyDMSymbol this method handles the alarm painting with parameters
        from the stylesheet and draws the proper image.

        Parameters
        ----------
        event : QPaintEvent
        """
        self._painter.begin(self)
        opt = QStyleOption()
        opt.initFrom(self)
        self.style().drawPrimitive(QStyle.PE_Widget, opt, self._painter, self)
        # self._painter.setRenderHint(QPainter.Antialiasing)
        if self._current_key is None:
            self._painter.end()
            return
        image_to_draw = self._state_images.get(self._current_key, (None, None))[1]
        if image_to_draw is None:
            self._painter.end()
            return
        if isinstance(image_to_draw, QPixmap):
            w = float(image_to_draw.width())
            h = float(image_to_draw.height())
            if self._aspect_ratio_mode == Qt.IgnoreAspectRatio:
                scale = (event.rect().width() / w, event.rect().height() / h)
            elif self._aspect_ratio_mode == Qt.KeepAspectRatio:
                sf = min(event.rect().width() / w, event.rect().height() / h)
                scale = (sf, sf)
            elif self._aspect_ratio_mode == Qt.KeepAspectRatioByExpanding:
                sf = max(event.rect().width() / w, event.rect().height() / h)
                scale = (sf, sf)
            self._painter.scale(scale[0], scale[1])
            self._painter.drawPixmap(event.rect().x(), event.rect().y(), image_to_draw)
        elif isinstance(image_to_draw, QSvgRenderer):
            draw_size = QSizeF(image_to_draw.defaultSize())
            draw_size.scale(QSizeF(event.rect().size()), self._aspect_ratio_mode)
            image_to_draw.render(self._painter, QRectF(0.0, 0.0, draw_size.width(), draw_size.height()))
        self._painter.end()

    def qt_message_handler(self, msg_type, *args):
        # Intentionally suppress all qt messages.  Make sure not to leave this handler installed.
        pass<|MERGE_RESOLUTION|>--- conflicted
+++ resolved
@@ -6,18 +6,13 @@
 from qtpy.QtCore import Property, Qt, QSize, QSizeF, QRectF, qInstallMessageHandler
 from qtpy.QtSvg import QSvgRenderer
 from ..utilities import is_pydm_app, find_file
-from .base import PyDMWidget, rule_properties
+from .base import PyDMWidget
 
 logger = logging.getLogger(__name__)
 
 _symbolRuleProperties = {'Index': ['set_current_key', int]}
 
-<<<<<<< HEAD
-@rule_properties(_symbolRuleProperties)
-class PyDMSymbol(QWidget, PyDMWidget):
-=======
 class PyDMSymbol(QWidget, PyDMWidget, new_properties=_symbolRuleProperties):
->>>>>>> ed073b70
     """
     PyDMSymbol will render an image (symbol) for each value of a channel.
 
