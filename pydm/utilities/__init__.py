import functools
import importlib
import importlib.util
import logging
import ntpath
import os
import platform
import shlex
import sys
import types
import uuid

<<<<<<< HEAD
from qtpy import QtCore, QtWidgets
=======
from typing import List, Optional

from qtpy import QtCore, QtGui, QtWidgets
>>>>>>> 7945c246

from . import colors, macro, shortcuts
from .connection import close_widget_connections, establish_widget_connections
from .iconfont import IconFont
from .remove_protocol import protocol_and_address, remove_protocol
from .units import convert, find_unit_options, find_unittype

logger = logging.getLogger(__name__)


def is_ssh_session():
    """
    Whether or not this is a SSH session.

    Returns
    -------
    bool
        True if it is a ssh session, False otherwise.
    """
    return os.getenv('SSH_CONNECTION') is not None


def setup_renderer():
    """
    This utility function reverts the renderer to Software rendering if it is
    running in a SSH session.
    """
    if is_ssh_session():
        logger.info('Using PyDM via SSH. Reverting to Software Rendering.')
        from qtpy.QtCore import QCoreApplication, Qt
        from qtpy.QtQuick import QQuickWindow, QSGRendererInterface

        QCoreApplication.setAttribute(Qt.AA_UseSoftwareOpenGL)
        QQuickWindow.setSceneGraphBackend(QSGRendererInterface.Software)


def is_pydm_app(app=None):
    """
    Check whether or not `QApplication.instance()` is a PyDMApplication.

    Parameters
    ----------
    app : QApplication, Optional
        The app to inspect. If no application is provided the current running `QApplication` will be queried.

    Returns
    -------
    bool
        True if it is a PyDMApplication, False otherwise.
    """
    from qtpy.QtWidgets import QApplication

    from ..application import PyDMApplication
    if app is None:
        app = QApplication.instance()
    if isinstance(app, PyDMApplication):
        return True
    else:
        return False


def is_qt_designer():
    """
    Check whether or not running inside Qt Designer.

    Returns
    -------
    bool
        True if inside Designer, False otherwise.
    """
    from ..qtdesigner import DesignerHooks
    return DesignerHooks().form_editor is not None


def get_designer_current_path():
    """
    Fetch the absolute path for the current active form at Qt Designer.

    Returns
    -------
    path : str, None
        The absolute path for the current active form or None in case not
        available
    """
    if not is_qt_designer():
        return None

    from ..qtdesigner import DesignerHooks
    form_editor = DesignerHooks().form_editor
    win_manager = form_editor.formWindowManager()
    form_window = win_manager.activeFormWindow()
    if form_window is None and win_manager.formWindowCount() > 0:
        form_window = win_manager.formWindow(0)
    if form_window is not None:
        abs_dir = form_window.absoluteDir()
        if abs_dir:
            return abs_dir.absolutePath()

    return None


def path_info(path_str):
    """
    Retrieve basic information about the given path.

    Parameters
    ----------
    path_str : str
        The path from which to extract information.

    Returns
    -------
    tuple
        base dir, file name, list of args
    """
    if platform.system() == "Windows":
        os_path_mod = ntpath
    else:
        os_path_mod = os.path

    dir_name, other_parts = os_path_mod.split(path_str)
    split = shlex.split(other_parts)
    file_name = split.pop(0)
    args = split

    return dir_name, file_name, args


def _extensions(fname):
    name = os.path.basename(fname)
    MAX_ITER = 10
    exts = []
    for i in range(MAX_ITER):
        new_name, ext = os.path.splitext(name)
        if ext:
            exts.insert(0, ext)
        if name == new_name:
            break
        name = new_name
    return exts


def _screen_file_extensions(preferred_extension):
    """
    Return a prioritized list of screen file extensions.

    Include .ui & .py files (also .adl files if adl2pydm installed).
    Prefer extension as described by fname.
    """
    extensions = [".py", ".ui"]  # search for screens with these extensions
    try:
        import adl2pydm  # proceed only if package is importable  # noqa: F401
        extensions.append(".adl")
    except ImportError:
        pass

    # don't search twice for preferred extension
    if preferred_extension in extensions:
        extensions.remove(preferred_extension)

    # search first for preferred extension
    extensions.insert(0, preferred_extension)
    return extensions


def find_file(fname, base_path=None, mode=None, extra_path=None):
    """
    Look for files at the search paths common to PyDM.

    Search Order
    ------------
    - base_path
    - Qt Designer Path
    - Current Dir
    - Dirs in extra_path
    - Dirs in PYDM_DISPLAYS_PATH

    Parameters
    ----------
    fname : str
        The file name. Environment variables, ~ and ~user constructs before
        search.
    base_path : str
        The directory name of a file pathname from a display, if any
    mode : int
        The mode required for the file, defaults to os.F_OK | os.R_OK.
        Which ensure that the file exists and we can read it.
    extra_path : list
        Additional paths to look for file.

    Returns
    -------
    file_path : str
        Returns the file path or None in case the file was not found
    """
    fname = os.path.expanduser(os.path.expandvars(fname))

    if mode is None:
        mode = os.F_OK | os.R_OK

    x_path = []

    if base_path:
        x_path.extend([os.path.abspath(base_path)])

    if is_qt_designer():
        designer_path = get_designer_current_path()
        if designer_path:
            x_path.extend([designer_path])

    # Current working directory
    x_path.extend([os.getcwd()])
    if extra_path:
        if not isinstance(extra_path, (list, tuple)):
            extra_path = [extra_path]
        extra_path = [os.path.expanduser(os.path.expandvars(x)) for x in extra_path]
        x_path.extend(extra_path)

    pydm_search_path = os.getenv("PYDM_DISPLAYS_PATH", None)
    if pydm_search_path:
        x_path.extend(pydm_search_path.split(os.pathsep))

    for idx, path in enumerate(x_path):
        x_path[idx] = os.path.expanduser(os.path.expandvars(path))

    root, ext = os.path.splitext(fname)

    # loop through the possible screen file extensions
    for e in _screen_file_extensions(ext):
        file_path = which(str(root) + str(e), mode=mode, pathext=e, extra_path=x_path)
        if file_path is not None:
            break  # pick the first screen file found

    return file_path


def find_display_in_path(file, mode=None, path=None, pathext=None):
    """
    Look for a display file in a given path.
    This is basically a wrapper on top of the ``which``
    command defined below so we don't need to keep redefining
    the ``PYDM_DISPLAYS_PATH`` variable.

    Parameters
    ----------
    file : str
        The file name.
    mode : int
        The mode required for the file, defaults to os.F_OK | os.R_OK.
        Which ensure that the file exists and we can read it.
    path : str
        The PATH string.

    Returns
    -------
    str
        Returns the full path to the file or None in case it was not found.
    """
    if pathext is None and sys.platform == "win32":
        pathext = ".ui"
    if path is None:
        path = os.getenv("PYDM_DISPLAYS_PATH", None)
    if mode is None:
        mode = os.F_OK | os.R_OK

    return which(file, mode, path, pathext=pathext)


def which(cmd, mode=os.F_OK | os.X_OK, path=None, pathext=None, extra_path=None):
    """Given a command, mode, and a PATH string, return the path which
    conforms to the given mode on the PATH, or None if there is no such
    file.
    `mode` defaults to os.F_OK | os.X_OK. `path` defaults to the result
    of os.environ.get("PATH"), or can be overridden with a custom search
    path.
    Note: This function was backported from the Python 3 source code and modified
    to deal with the case in which we WANT to look at the path even with a relative
    path.
    """

    # Check that a given file can be accessed with the correct mode.
    # Additionally check that `file` is not a directory, as on Windows
    # directories pass the os.access check.
    def _access_check(fn, mode):
        return (os.path.exists(fn) and os.access(fn, mode) and
                not os.path.isdir(fn))

    # If we're given a path with a directory part, look it up directly
    # rather than referring to PATH directories. This includes checking
    # relative to the current directory, e.g. ./script
    # if os.path.dirname(cmd):
    #     if _access_check(cmd, mode):
    #         return cmd
    #     return None

    if path is None:
        path = os.environ.get("PATH", os.defpath)
    if not path:
        return None
    path = path.split(os.pathsep)

    if extra_path is not None:
        path = extra_path + path

    if sys.platform == "win32":
        # The current directory takes precedence on Windows.
        if os.curdir not in path:
            path.insert(0, os.curdir)

        # PATHEXT is necessary to check on Windows.
        if pathext is None:
            pathext = os.environ.get("PATHEXT", "")
        pathext = pathext.split(os.pathsep)
        # See if the given file matches any of the expected path
        # extensions. This will allow us to short circuit when given
        # "python.exe". If it does match, only test that one, otherwise we
        # have to try others.
        if any(cmd.lower().endswith(ext.lower()) for ext in pathext):
            files = [cmd]
        else:
            files = [cmd + ext for ext in pathext]
    else:
        # On other platforms you don't have things like PATHEXT to tell you
        # what file suffixes are executable, so just pass on cmd as-is.
        files = [cmd]

    seen = set()
    for dir_ in path:
        normdir = os.path.normcase(dir_)
        if normdir not in seen:
            seen.add(normdir)
            for thefile in files:
                name = os.path.join(dir_, thefile)
                if _access_check(name, mode):
                    return name
    return None


def only_main_thread(func):
    """
    Decorator that wraps a function which should only be executed at the Qt
    main thread.

    The decorator will log an error message and raise a RuntimeError if the
    decorated function is invoked from a thread other than the Qt main one.

    Parameters
    ----------
    func : callable
        The function to wrap

    Returns
    -------
    wrapper
    """
    @functools.wraps(func)
    def wrapper(*args, **kwargs):
        main_t = QtWidgets.QApplication.instance().thread()
        curr_t = QtCore.QThread.currentThread()
        if curr_t != main_t:
            msg = "{}.{} can only be invoked from the main Qt thread.".format(
                func.__module__, func.__name__
            )
            logger.error(msg)
            raise RuntimeError(msg)
        return func(*args, **kwargs)

    if not callable(func):
        raise ValueError("Parameter must be a callable.")

    return wrapper


<<<<<<< HEAD
def log_failures(
    logger: logging.Logger,
    explanation: str = "Failed to run {func.__name__}",
    include_traceback: bool = False,
    level: int = logging.WARNING,
):
    """
    Decorator that wraps a function to be run.

    Exceptions raised while executing that function will be logged.
    In case of an exception, the wrapper will return ``None``.

    Parameters
    ----------
    logger : logging.Logger
        The logger instance to log messages to.
    explanation : str, optional
        The explanation message to include.  Format arguments include:
            ``func``, ``args``, ``kwargs``, and the exception ``ex``.
    include_traceback : bool, optional
        Include traceback information in the log message.
    level : int, optional
        Logging level to use.
    """
    def wrapper(func: callable):
        @functools.wraps(func)
        def wrapped(*args, **kwargs):
            try:
                return func(*args, **kwargs)
            except Exception as ex:
                msg = explanation.format(
                    func=func, args=args, kwargs=kwargs, ex=ex
                )
                if include_traceback:
                    logger.log(level, msg, exc_info=ex)
                else:
                    logger.log(level, msg)
                return None

        return wrapped

    return wrapper


def import_module_by_filename(
    source_filename: str, *,
    add_to_modules: bool = True
) -> types.ModuleType:
    """
    For a given source filename, import it and search for objects.

    Parameters
    ----------
    source_filename : str
        The source code filename.

    add_to_modules : bool, optional, keyword-only
        Add the imported module to ``sys.modules``.  Defaults to ``True``.

    Returns
    -------
    module : types.ModuleType
        The imported module.
    """
    module_name = str(uuid.uuid4())
    spec = importlib.util.spec_from_file_location(module_name, source_filename)
    module = importlib.util.module_from_spec(spec)
    spec.loader.exec_module(module)
    if add_to_modules:
        sys.modules[module_name] = module
    return module
=======
def get_clipboard() -> Optional[QtGui.QClipboard]:
    """Get the clipboard instance. Requires a QApplication."""
    app = QtWidgets.QApplication.instance()
    if app is None:
        return None

    return QtWidgets.QApplication.clipboard()


def get_clipboard_modes() -> List[int]:
    """
    Get the clipboard modes for the current platform.

    Returns
    -------
    list of int
        Qt-specific modes to try for interacting with the clipboard.
    """
    clipboard = get_clipboard()
    if clipboard is None:
        return []

    if platform.system() == "Linux":
        # Mode selection is only valid for X11.
        return [
            QtGui.QClipboard.Selection,
            QtGui.QClipboard.Clipboard
        ]

    return [QtGui.QClipboard.Clipboard]


def copy_to_clipboard(text: str, *, quiet: bool = False):
    """
    Copy ``text`` to the clipboard.

    Parameters
    ----------
    text : str
        The text to copy to the clipboard.

    quiet : bool, optional, keyword-only
        If quiet is set, do not log the copied text.  Defaults to False.
    """
    clipboard = get_clipboard()
    if clipboard is None:
        return None

    for mode in get_clipboard_modes():
        clipboard.setText(text, mode=mode)
        event = QtCore.QEvent(QtCore.QEvent.Clipboard)
        app = QtWidgets.QApplication.instance()
        if app is not None:
            app.sendEvent(clipboard, event)

    if not quiet:
        logger.warning(
            (
                "Copied text to clipboard:\n"
                "-------------------------\n"
                "%s\n"
                "-------------------------\n"
            ),
            text
        )


def get_clipboard_text() -> str:
    """
    Get ``text`` from the clipboard. If unavailable or unset, empty string.

    Returns
    -------
    str
        The clipboard text, if available.
    """
    clipboard = get_clipboard()
    if clipboard is None:
        return ""
    for mode in get_clipboard_modes():
        text = clipboard.text(mode=mode)
        if text:
            return text
    return ""
>>>>>>> 7945c246
<|MERGE_RESOLUTION|>--- conflicted
+++ resolved
@@ -10,13 +10,9 @@
 import types
 import uuid
 
-<<<<<<< HEAD
-from qtpy import QtCore, QtWidgets
-=======
 from typing import List, Optional
 
 from qtpy import QtCore, QtGui, QtWidgets
->>>>>>> 7945c246
 
 from . import colors, macro, shortcuts
 from .connection import close_widget_connections, establish_widget_connections
@@ -390,7 +386,6 @@
     return wrapper
 
 
-<<<<<<< HEAD
 def log_failures(
     logger: logging.Logger,
     explanation: str = "Failed to run {func.__name__}",
@@ -462,7 +457,7 @@
     if add_to_modules:
         sys.modules[module_name] = module
     return module
-=======
+
 def get_clipboard() -> Optional[QtGui.QClipboard]:
     """Get the clipboard instance. Requires a QApplication."""
     app = QtWidgets.QApplication.instance()
@@ -546,5 +541,4 @@
         text = clipboard.text(mode=mode)
         if text:
             return text
-    return ""
->>>>>>> 7945c246
+    return ""